--- conflicted
+++ resolved
@@ -80,12 +80,8 @@
 [dev-dependencies]
 tracing-subscriber = "0.3.18"
 hex-literal = "0.4.1"
-<<<<<<< HEAD
-tor-basic-utils = "0.19.0"
+tor-basic-utils = "0.20.0"
 rand_distr = "0.4.3"
-=======
-tor-basic-utils = "0.20.0"
->>>>>>> 62bb296e
 
 # benches
 # criterion = "0.5"
